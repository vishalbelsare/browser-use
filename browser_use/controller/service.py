--- conflicted
+++ resolved
@@ -26,11 +26,6 @@
 	def __init__(
 		self,
 	):
-<<<<<<< HEAD
-		self.browser = Browser(config=browser_config)
-		self.wait_between_actions = browser_config.wait_between_actions
-=======
->>>>>>> 830eae18
 		self.registry = Registry()
 		self._register_default_actions()
 
@@ -48,15 +43,10 @@
 			await page.goto(f'https://www.google.com/search?q={params.query}')
 			await page.wait_for_load_state()
 
-<<<<<<< HEAD
 		@self.registry.action(
 			'Navigate to URL in the current tab', param_model=GoToUrlAction, requires_browser=True
 		)
-		async def go_to_url(params: GoToUrlAction, browser: Browser):
-=======
-		@self.registry.action('Navigate to URL', param_model=GoToUrlAction, requires_browser=True)
 		async def go_to_url(params: GoToUrlAction, browser: BrowserContext):
->>>>>>> 830eae18
 			page = await browser.get_current_page()
 			await page.goto(params.url)
 			await page.wait_for_load_state()
@@ -120,15 +110,10 @@
 			page = await browser.get_current_page()
 			await page.wait_for_load_state()
 
-<<<<<<< HEAD
 		@self.registry.action(
 			'Open url in new tab', param_model=OpenTabAction, requires_browser=True
 		)
-		async def open_tab(params: OpenTabAction, browser: Browser):
-=======
-		@self.registry.action('Open new tab', param_model=OpenTabAction, requires_browser=True)
 		async def open_tab(params: OpenTabAction, browser: BrowserContext):
->>>>>>> 830eae18
 			await browser.create_new_tab(params.url)
 
 		# Content Actions
@@ -197,12 +182,14 @@
 		return self.registry.action(description, **kwargs)
 
 	@time_execution_async('--multi-act')
-	async def multi_act(self, actions: list[ActionModel]) -> list[ActionResult]:
+	async def multi_act(
+		self, actions: list[ActionModel], browser_context: BrowserContext
+	) -> list[ActionResult]:
 		"""Execute multiple actions"""
 		results = []
 		changed = False
-		await self.browser.remove_highlights()
-		session = await self.browser.get_session()
+		await browser_context.remove_highlights()
+		session = await browser_context.get_session()
 		cached_selector_map = session.cached_state.selector_map
 		cached_att_hashes = set(e.hash.attributes_hash for e in cached_selector_map.values())
 		cached_path_hashes = set(e.hash.branch_path_hash for e in cached_selector_map.values())
@@ -212,15 +199,15 @@
 				# next action requires index but there are new elements on the page
 				break
 
-			results.append(await self.act(action))
+			results.append(await self.act(action, browser_context))
 			logger.debug(f'Executed action {i + 1} / {len(actions)}')
 			if results[-1].is_done or results[-1].error or i == len(actions) - 1:
 				break
 
-			await asyncio.sleep(self.wait_between_actions)
+			await asyncio.sleep(browser_context.config.wait_between_actions)
 			# hash all elements. if it is a subset of cached_state its fine - else break (new elements on page)
 
-			new_state = await self.browser.get_state()
+			new_state = await browser_context.get_state()
 			new_att_hashes = set(e.hash.attributes_hash for e in new_state.selector_map.values())
 
 			if not new_att_hashes.issubset(cached_att_hashes):
